# -*- coding: utf-8 -*-
import json

<<<<<<< HEAD
from braces.views import CsrfExemptMixin
from oauth2_provider.ext.rest_framework import OAuth2Authentication
=======
from django.http import HttpResponse
from braces.views import CsrfExemptMixin

from rest_framework.decorators import api_view, authentication_classes, permission_classes
from rest_framework.permissions import AllowAny
from rest_framework.response import Response
from rest_framework.views import APIView
from rest_framework import status
from rest_framework import permissions

>>>>>>> b0fa5f8d
from oauth2_provider.models import Application, AccessToken
from oauth2_provider.settings import oauth2_settings
from oauth2_provider.views.mixins import OAuthLibMixin
from rest_framework import permissions
from rest_framework import status
from rest_framework.decorators import api_view, authentication_classes, permission_classes
from rest_framework.response import Response
from rest_framework.views import APIView

from .oauth2_backends import KeepRequestCore
from .oauth2_endpoints import SocialTokenServer


class ConvertTokenView(CsrfExemptMixin, OAuthLibMixin, APIView):
    """
    Implements an endpoint to provide access tokens

    The endpoint is used in the following flows:

    * Authorization code
    * Password
    * Client credentials
    """
    permission_classes = (AllowAny,)
    server_class = SocialTokenServer
    validator_class = oauth2_settings.OAUTH2_VALIDATOR_CLASS
    oauthlib_backend_class = KeepRequestCore

    def post(self, request, *args, **kwargs):

        # Use the rest framework `.data` to fake the post body of the django request.
        request._request.POST = request._request.POST.copy()
        for key, value in request.data.iteritems():
            request._request.POST[key] = value

        url, headers, body, status = self.create_token_response(request._request)
        response = Response(data=json.loads(body), status=status)

        for k, v in headers.items():
            response[k] = v
        return response


@api_view(['POST'])
@authentication_classes([OAuth2Authentication])
@permission_classes([permissions.IsAuthenticated])
def invalidate_sessions(request):
    client_id = request.POST.get("client_id", None)
    if client_id is None:
        return Response({
            "client_id": ["This field is required."]
        }, status=status.HTTP_400_BAD_REQUEST)

    try:
        app = Application.objects.get(client_id=client_id)
    except Application.DoesNotExist:
        return Response({
            "detail": "The application linked to the provided client_id could not be found."
        }, status=status.HTTP_400_BAD_REQUEST)

    tokens = AccessToken.objects.filter(user=request.user, application=app)
    tokens.delete()
    return Response({}, status=status.HTTP_204_NO_CONTENT)<|MERGE_RESOLUTION|>--- conflicted
+++ resolved
@@ -1,21 +1,8 @@
 # -*- coding: utf-8 -*-
 import json
 
-<<<<<<< HEAD
 from braces.views import CsrfExemptMixin
 from oauth2_provider.ext.rest_framework import OAuth2Authentication
-=======
-from django.http import HttpResponse
-from braces.views import CsrfExemptMixin
-
-from rest_framework.decorators import api_view, authentication_classes, permission_classes
-from rest_framework.permissions import AllowAny
-from rest_framework.response import Response
-from rest_framework.views import APIView
-from rest_framework import status
-from rest_framework import permissions
-
->>>>>>> b0fa5f8d
 from oauth2_provider.models import Application, AccessToken
 from oauth2_provider.settings import oauth2_settings
 from oauth2_provider.views.mixins import OAuthLibMixin
@@ -39,10 +26,10 @@
     * Password
     * Client credentials
     """
-    permission_classes = (AllowAny,)
     server_class = SocialTokenServer
     validator_class = oauth2_settings.OAUTH2_VALIDATOR_CLASS
     oauthlib_backend_class = KeepRequestCore
+    permission_classes = (permissions.AllowAny,)
 
     def post(self, request, *args, **kwargs):
 
