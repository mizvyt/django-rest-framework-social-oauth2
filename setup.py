from setuptools import setup, find_packages
import sys

if sys.version_info < (3, 5):
    raise SystemError("This package is for Python 3.5 and above.")

setup(
    name='django-rest-framework-social-oauth2',
    version=__import__('rest_framework_social_oauth2').__version__,
    description=__import__('rest_framework_social_oauth2').__doc__,
    long_description=open('README.rst').read(),
    author='Philip Garnero',
    author_email='philip.garnero@gmail.com',
    url='https://github.com/PhilipGarnero/django-rest-framework-social-oauth2',
    license='MIT',
    packages=find_packages(),
    classifiers=[
        "Development Status :: 4 - Beta",
        "Environment :: Web Environment",
        "Framework :: Django",
        "License :: OSI Approved :: MIT License",
        "Programming Language :: Python :: 3",
        "Topic :: Internet :: WWW/HTTP",
        "Topic :: Software Development :: Libraries :: Python Modules",
    ],
    install_requires=[
<<<<<<< HEAD
        'djangorestframework>=3.10.3',
        'django-oauth-toolkit>=0.12.0',
        'social-auth-app-django>=3.1.0',
        'django-braces>=1.11.0',
=======
        'djangorestframework>=3.0.1',
        'django-oauth-toolkit>=0.9.0',
        'social-auth-app-django>=0.1.0',
>>>>>>> 6609777a
    ],
    include_package_data=True,
    zip_safe=False,
)<|MERGE_RESOLUTION|>--- conflicted
+++ resolved
@@ -24,16 +24,9 @@
         "Topic :: Software Development :: Libraries :: Python Modules",
     ],
     install_requires=[
-<<<<<<< HEAD
         'djangorestframework>=3.10.3',
         'django-oauth-toolkit>=0.12.0',
         'social-auth-app-django>=3.1.0',
-        'django-braces>=1.11.0',
-=======
-        'djangorestframework>=3.0.1',
-        'django-oauth-toolkit>=0.9.0',
-        'social-auth-app-django>=0.1.0',
->>>>>>> 6609777a
     ],
     include_package_data=True,
     zip_safe=False,
